<<<<<<< HEAD
// let userIP;
// let allowed = false;

// document.addEventListener("DOMContentLoaded", function() {
//     // Fetch the IP address from the API
//     fetch("https://api.ipify.org?format=json")
//          .then(response => response.json())
//          .then(data => {
//              // Display the IP address on the screen
//              userIP = data.ip;
//              // document.getElementById("ip-address").textContent = data.ip;
//              document.getElementById("current-ip").textContent = userIP;
//              console.log(userIP);
//              if(userIP === '209.160.198.202') {
//                allowed = true;
//              } else {
//                allowed = false;
//              }
//             document.getElementById("approved").textContent = allowed;

//         })
//          .catch(error => {
//              console.error("Error fetching IP address:", error);
//          });
//          //HSE IP: 209.160.198.202
//          console.log(userIP);
//          console.log(allowed);
//  });

let scroll = document.getElementById("scroll");
scroll.onscroll=function(){
    let slider = document.getElementById("progbar");
    slider.value=(scroll.scrollTop/(scroll.scrollHeight-scroll.clientHeight))*slider.max;
    slider.oninput();
}

=======
>>>>>>> cc6767c9

let distMatrix = [];
fetchJSON('elements/DistanceMatrix.json').then(data => {
    distMatrix=data;
});
let nextMatrix = [];
fetchJSON('elements/PrecomputedPaths.json').then(data => {
    nextMatrix=data;
});
let rooms = [];
fetchJSON('elements/SLAVEWORK.json').then(data => {
    rooms=flipKeyValuePairWithMultiNodes(data);
});
let verts = [];
fetchJSON('elements/Vertices.json').then(data => {
    verts=data;
});

function markShortestPath(start,end){
    refresh();
    let path = minPathBtwRooms(nextMatrix,distMatrix,start,end,rooms);
    return selectPath(path,verts,document.querySelector("#graph"));
}
function markShortestPathFromInput(zoom=false){
    let start = document.getElementById("start").value;
    let end = document.getElementById("end").value;
    start = start.toUpperCase();
    end = end.toUpperCase();
    let path = markShortestPath(start,end);
    if(zoom){
        let element = document.getElementById("agent");
        focus(element,300);
    }
    let scroll = document.getElementById("scroll");
    let size = document.getElementById("svg").width.baseVal.value;
    scroll.style.height = size+"px";
    scroll.style.width = size+"px";
    scroll.children[0].style.height = path.getTotalLength()+size+"px";
    document.getElementById("progbar").max = path.getTotalLength()+size;
}<|MERGE_RESOLUTION|>--- conflicted
+++ resolved
@@ -1,33 +1,3 @@
-<<<<<<< HEAD
-// let userIP;
-// let allowed = false;
-
-// document.addEventListener("DOMContentLoaded", function() {
-//     // Fetch the IP address from the API
-//     fetch("https://api.ipify.org?format=json")
-//          .then(response => response.json())
-//          .then(data => {
-//              // Display the IP address on the screen
-//              userIP = data.ip;
-//              // document.getElementById("ip-address").textContent = data.ip;
-//              document.getElementById("current-ip").textContent = userIP;
-//              console.log(userIP);
-//              if(userIP === '209.160.198.202') {
-//                allowed = true;
-//              } else {
-//                allowed = false;
-//              }
-//             document.getElementById("approved").textContent = allowed;
-
-//         })
-//          .catch(error => {
-//              console.error("Error fetching IP address:", error);
-//          });
-//          //HSE IP: 209.160.198.202
-//          console.log(userIP);
-//          console.log(allowed);
-//  });
-
 let scroll = document.getElementById("scroll");
 scroll.onscroll=function(){
     let slider = document.getElementById("progbar");
@@ -35,8 +5,6 @@
     slider.oninput();
 }
 
-=======
->>>>>>> cc6767c9
 
 let distMatrix = [];
 fetchJSON('elements/DistanceMatrix.json').then(data => {
