--- conflicted
+++ resolved
@@ -107,14 +107,14 @@
 function updateAgent(follow=false,margin=300){
     let agent = document.getElementById("agent");
     if(agent){
-<<<<<<< HEAD
     let slider = document.getElementById("progbar");
+    let slidercompletion = slider.value/slider.max;
     let path = document.querySelector("#graph > polyline");
     let svg = document.getElementById("svgraph");
-    let point = path.getPointAtLength(slider.value/slider.max*path.getTotalLength());
+    let point = path.getPointAtLength(slidercompletion*path.getTotalLength());
     agent.cx.baseVal.value = point.x;
     agent.cy.baseVal.value = point.y;
-    let nxtpt = path.getPointAtLength((slider.value/slider.max+0.0001)*path.getTotalLength());
+    let nxtpt = path.getPointAtLength((slidercompletion+0.0001)*path.getTotalLength());
     if(follow){
         focus(agent,margin);
     }
@@ -123,42 +123,22 @@
     }
     let orientation= 270-(Math.atan2(nxtpt.y-point.y,nxtpt.x-point.x)*180/Math.PI);
     svg.setAttribute("style","transform-origin: "+point.x+"px "+point.y+"px; "+"transform: rotate("+orientation+"deg)");
+
+    // Adjust the color of the agent based on the progress
+    let color = [255, 0, 0];
+    if(color[1] < 255) {
+        color[1] = Math.floor(slidercompletion*510);
+    }
+    if(color[1] >= 250 && color[0] >= 0) {
+        color[1] = 255;
+        color[0] = 255 - Math.floor((slidercompletion-0.5)*510);
+    }
+    if(slidercompletion >= 0.99) {
+        color = [0, 255, 0];
+    }
+    agent.style.fill = "rgb("+color[0]+","+color[1]+","+color[2]+")";
     
 }
-=======
-        let slider = document.getElementById("progbar");
-        let path = document.querySelector("#graph > polyline");
-        let svg = document.getElementById("svgdiv").children[0];
-        let point = path.getPointAtLength(slider.value/slider.max*path.getTotalLength());
-        agent.cx.baseVal.value = point.x;
-        agent.cy.baseVal.value = point.y;
-        let nxtpt = path.getPointAtLength((slider.value/slider.max+0.0001)*path.getTotalLength());
-        if(follow){
-            focus(agent,margin);
-        }
-        if(nxtpt.x==point.x && nxtpt.y==point.y){
-            return;
-        }
-        let orientation= 180-Math.atan2(nxtpt.y-point.y,nxtpt.x-point.x)*180/Math.PI;
-        svg.setAttribute("style","transform-origin:"+point.x+","+point.y);
-        svg.setAttribute("style","transform: rotate("+orientation+"deg)");
-
-        // Adjust the color of the agent based on the progress
-        let slidercompletion = slider.value/slider.max;
-        let color = [255, 0, 0];
-        if(color[1] < 255) {
-            color[1] = Math.floor(slidercompletion*510);
-        }
-        if(color[1] >= 250 && color[0] >= 0) {
-            color[1] = 255;
-            color[0] = 255 - Math.floor((slidercompletion-0.5)*510);
-        }
-        if(slidercompletion >= 0.99) {
-            color = [0, 255, 0];
-        }
-        agent.style.fill = "rgb("+color[0]+","+color[1]+","+color[2]+")";
-    }
->>>>>>> cc6767c9
 }
 
 async function fetchJSON(url) {
